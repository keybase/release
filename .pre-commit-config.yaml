--- conflicted
+++ resolved
@@ -1,9 +1,5 @@
-<<<<<<< HEAD
 -   repo: https://github.com/gabriel/pre-commit-golang
-=======
--   repo: git://github.com/gabriel/pre-commit-golang
->>>>>>> daa15cdf
-    sha: dc4a33b1f2e3afecc4f5268f0ffec7d2fcee2749
+    sha: 0efd4687f1c0709db41e144aa89b5b10db7052a1
     hooks:
     -   id: go-fmt
     -   id: go-metalinter
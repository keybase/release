--- conflicted
+++ resolved
@@ -649,7 +649,6 @@
 	return nil
 }
 
-<<<<<<< HEAD
 // ReleaseBroken marks a release as broken
 func ReleaseBroken(releaseName string, bucketName string) error {
 	client, err := NewClient()
@@ -698,7 +697,8 @@
 		return fmt.Errorf("No release found: %s", releaseName)
 	}
 	return nil
-=======
+}
+
 // SaveLog saves log to S3 bucket (last maxNumBytes) and returns the URL.
 // The log is publicly readable on S3 but the url is not discoverable.
 func SaveLog(bucketName string, localPath string, maxNumBytes int64) (string, error) {
@@ -713,10 +713,10 @@
 	}
 	defer file.Close()
 
-	bytes := make([]byte, maxNumBytes)
+	data := make([]byte, maxNumBytes)
 	stat, err := os.Stat(localPath)
 	start := stat.Size() - maxNumBytes
-	_, err = file.ReadAt(bytes, start)
+	_, err = file.ReadAt(data, start)
 	if err != nil {
 		return "", err
 	}
@@ -727,12 +727,20 @@
 		return "", err
 	}
 	uploadDest := filepath.Join("logs", fmt.Sprintf("%s-%s%s", filename, logID, ".txt"))
-	bucket := client.s3.Bucket(bucketName)
+
+	_, err = client.svc.PutObject(&s3.PutObjectInput{
+		Bucket:        aws.String(bucketName),
+		Key:           aws.String(uploadDest),
+		CacheControl:  aws.String(defaultCacheControl),
+		ACL:           aws.String("public-read"),
+		Body:          bytes.NewReader(data),
+		ContentLength: aws.Int64(int64(len(data))),
+		ContentType:   aws.String("text/plain"),
+	})
+	if err != nil {
+		return "", err
+	}
+
 	url := urlStringNoEscape(bucketName, uploadDest)
-	log.Printf("Uploading to %s", url)
-	if putErr := bucket.Put(uploadDest, bytes, "text/plain", s3.PublicRead, s3.Options{}); putErr != nil {
-		return "", putErr
-	}
 	return url, nil
->>>>>>> a9b74dfb
 }
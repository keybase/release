--- conflicted
+++ resolved
@@ -199,10 +199,11 @@
 		if err != nil {
 			log.Fatal(err)
 		}
-<<<<<<< HEAD
 	case brokenReleaseCmd.FullCommand():
 		err := update.ReleaseBroken(*brokenReleaseName, *brokenReleaseBucketName)
-=======
+		if err != nil {
+			log.Fatal(err)
+		}
 	case latestCommitCmd.FullCommand():
 		// TODO: Pass from command line
 		contexts := map[string]string{
@@ -217,7 +218,6 @@
 		fmt.Printf("%s", commit.SHA)
 	case waitForCICmd.FullCommand():
 		err := gh.WaitForCI(githubToken(true), *waitForCIRepo, *waitForCICommit, *waitForCIContexts, *waitForCIDelay, *waitForCITimeout)
->>>>>>> 9cef5718
 		if err != nil {
 			log.Fatal(err)
 		}

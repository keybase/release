// Copyright 2015 Keybase, Inc. All rights reserved. Use of
// this source code is governed by the included BSD license.

package main

import (
	"fmt"
	"log"
	"os"
	"runtime"
	"strings"

	gh "github.com/keybase/release/github"
	"github.com/keybase/release/update"
	"github.com/keybase/release/version"
	"gopkg.in/alecthomas/kingpin.v2"
)

func githubToken(required bool) string {
	token := os.Getenv("GITHUB_TOKEN")
	if token == "" && required {
		log.Fatal("No GITHUB_TOKEN set")
	}
	return token
}

func tag(version string) string {
	return fmt.Sprintf("v%s", version)
}

var (
	app               = kingpin.New("release", "Release tool for build and release scripts")
	latestVersionCmd  = app.Command("latest-version", "Get latest version of a Github repo")
	latestVersionUser = latestVersionCmd.Flag("user", "Github user").Required().String()
	latestVersionRepo = latestVersionCmd.Flag("repo", "Repository name").Required().String()

	platformCmd = app.Command("platform", "Get the OS platform name")

	urlCmd     = app.Command("url", "Get the github release URL for a repo")
	urlUser    = urlCmd.Flag("user", "Github user").Required().String()
	urlRepo    = urlCmd.Flag("repo", "Repository name").Required().String()
	urlVersion = urlCmd.Flag("version", "Version").Required().String()

	createCmd     = app.Command("create", "Create a Github release")
	createRepo    = createCmd.Flag("repo", "Repository name").Required().String()
	createVersion = createCmd.Flag("version", "Version").Required().String()

	uploadCmd     = app.Command("upload", "Upload a file to a Github release")
	uploadRepo    = uploadCmd.Flag("repo", "Repository name").Required().String()
	uploadVersion = uploadCmd.Flag("version", "Version").Required().String()
	uploadSrc     = uploadCmd.Flag("src", "Source file").Required().ExistingFile()
	uploadDest    = uploadCmd.Flag("dest", "Destination file").String()

	downloadCmd     = app.Command("download", "Download a file from a Github release")
	downloadRepo    = downloadCmd.Flag("repo", "Repository name").Required().String()
	downloadVersion = downloadCmd.Flag("version", "Version").Required().String()
	downloadSrc     = downloadCmd.Flag("src", "Source file").Required().ExistingFile()

	updateJSONCmd         = app.Command("update-json", "Generate update.json file for updater")
	updateJSONVersion     = updateJSONCmd.Flag("version", "Version").Required().String()
	updateJSONSrc         = updateJSONCmd.Flag("src", "Source file").ExistingFile()
	updateJSONURI         = updateJSONCmd.Flag("uri", "URI for location of files").URL()
	updateJSONSignature   = updateJSONCmd.Flag("signature", "Signature file").ExistingFile()
	updateJSONDescription = updateJSONCmd.Flag("description", "Description").String()

	indexHTMLCmd        = app.Command("index-html", "Generate index.html for s3 bucket")
	indexHTMLBucketName = indexHTMLCmd.Flag("bucket-name", "Bucket name to index").Required().String()
	indexHTMLPrefixes   = indexHTMLCmd.Flag("prefixes", "Prefixes to include (comma-separated)").Required().String()
	indexHTMLSuffix     = indexHTMLCmd.Flag("suffix", "Suffix of files").String()
	indexHTMLDest       = indexHTMLCmd.Flag("dest", "Write to file").String()
	indexHTMLUpload     = indexHTMLCmd.Flag("upload", "Upload to S3").String()

	parseVersionCmd    = app.Command("version-parse", "Parse a sematic version string")
	parseVersionString = parseVersionCmd.Arg("version", "Semantic version to parse").Required().String()

	promoteReleasesCmd        = app.Command("promote-releases", "Promote releases")
	promoteReleasesBucketName = promoteReleasesCmd.Flag("bucket-name", "Bucket name to use").Required().String()
	promoteReleasesPlatform   = promoteReleasesCmd.Flag("platform", "Platform (darwin, linux, windows)").Required().String()

	promoteAReleaseCmd        = app.Command("promote-a-release", "Promote a specific release")
	releaseToPromote          = promoteAReleaseCmd.Flag("release", "Specific release to promote to public").Required().String()
	promoteAReleaseBucketName = promoteAReleaseCmd.Flag("bucket-name", "Bucket name to use").Required().String()
	promoteAReleasePlatform   = promoteAReleaseCmd.Flag("platform", "Platform (darwin, linux, windows)").Required().String()

	brokenReleaseCmd        = app.Command("broken-release", "Mark a release as broken")
	brokenReleaseName       = brokenReleaseCmd.Flag("release", "Release to mark as broken").Required().String()
	brokenReleaseBucketName = brokenReleaseCmd.Flag("bucket-name", "Bucket name to use").Required().String()

	promoteTestReleasesCmd        = app.Command("promote-test-releases", "Promote test releases")
	promoteTestReleasesBucketName = promoteTestReleasesCmd.Flag("bucket-name", "Bucket name to use").Required().String()
	promoteTestReleasesPlatform   = promoteTestReleasesCmd.Flag("platform", "Platform (darwin, linux, windows)").Required().String()

	updatesReportCmd        = app.Command("updates-report", "Summary of updates/releases")
	updatesReportBucketName = updatesReportCmd.Flag("bucket-name", "Bucket name to use").Required().String()

	saveLogCmd        = app.Command("save-log", "Save log")
	saveLogBucketName = saveLogCmd.Flag("bucket-name", "Bucket name to use").Required().String()
	saveLogPath       = saveLogCmd.Flag("path", "File to save").Required().String()
	saveLogNoErr      = saveLogCmd.Flag("noerr", "No error status on failure").Bool()

	latestCommitCmd  = app.Command("latest-commit", "Latests commit we can use to safely build from")
	latestCommitRepo = latestCommitCmd.Flag("repo", "Repository name").Required().String()

	waitForCICmd      = app.Command("wait-ci", "Waits on a the latest commit being successful in CI")
	waitForCIRepo     = waitForCICmd.Flag("repo", "Repository name").Required().String()
	waitForCICommit   = waitForCICmd.Flag("commit", "Commit").Required().String()
	waitForCIContexts = waitForCICmd.Flag("context", "Context to check for success").Required().Strings()
	waitForCIDelay    = waitForCICmd.Flag("delay", "Delay between checks").Default("30s").Duration()
	waitForCITimeout  = waitForCICmd.Flag("timeout", "Delay between checks").Default("30m").Duration()
)

func main() {
	switch kingpin.MustParse(app.Parse(os.Args[1:])) {
	case latestVersionCmd.FullCommand():
		tag, err := gh.LatestTag(*latestVersionUser, *latestVersionRepo, githubToken(false))
		if err != nil {
			log.Fatal(err)
		}
		if strings.HasPrefix(tag.Name, "v") {
			version := tag.Name[1:]
			fmt.Printf("%s", version)
		}
	case platformCmd.FullCommand():
		fmt.Printf("%s", runtime.GOOS)

	case urlCmd.FullCommand():
		release, err := gh.ReleaseOfTag(*urlUser, *urlRepo, tag(*urlVersion), githubToken(false))
		if _, ok := err.(*gh.ErrNotFound); ok {
			// No release
		} else if err != nil {
			log.Fatal(err)
		} else {
			fmt.Printf("%s", release.URL)
		}
	case createCmd.FullCommand():
		err := gh.CreateRelease(githubToken(true), *createRepo, tag(*createVersion), tag(*createVersion))
		if err != nil {
			log.Fatal(err)
		}
	case uploadCmd.FullCommand():
		if *uploadDest == "" {
			uploadDest = uploadSrc
		}
		log.Printf("Uploading %s as %s (%s)", *uploadSrc, *uploadDest, tag(*uploadVersion))
		err := gh.Upload(githubToken(true), *uploadRepo, tag(*uploadVersion), *uploadDest, *uploadSrc)
		if err != nil {
			log.Fatal(err)
		}
	case downloadCmd.FullCommand():
		defaultSrc := fmt.Sprintf("keybase-%s-%s.tgz", *downloadVersion, runtime.GOOS)
		if *downloadSrc == "" {
			downloadSrc = &defaultSrc
		}
		log.Printf("Downloading %s (%s)", *downloadSrc, tag(*downloadVersion))
		err := gh.DownloadAsset(githubToken(false), *downloadRepo, tag(*downloadVersion), *downloadSrc)
		if err != nil {
			log.Fatal(err)
		}
	case updateJSONCmd.FullCommand():
		out, err := update.EncodeJSON(*updateJSONVersion, tag(*updateJSONVersion), *updateJSONDescription, *updateJSONSrc, *updateJSONURI, *updateJSONSignature)
		if err != nil {
			log.Fatal(err)
		}
		fmt.Fprintf(os.Stdout, "%s\n", out)
	case indexHTMLCmd.FullCommand():
		err := update.WriteHTML(*indexHTMLBucketName, *indexHTMLPrefixes, *indexHTMLSuffix, *indexHTMLDest, *indexHTMLUpload)
		if err != nil {
			log.Fatal(err)
		}
	case parseVersionCmd.FullCommand():
		versionFull, versionShort, date, commit, err := version.Parse(*parseVersionString)
		if err != nil {
			log.Fatal(err)
		}
		log.Printf("%s\n", versionFull)
		log.Printf("%s\n", versionShort)
		log.Printf("%s\n", date)
		log.Printf("%s\n", commit)
	case promoteReleasesCmd.FullCommand():
		err := update.PromoteReleases(*promoteReleasesBucketName, *promoteReleasesPlatform)
		if err != nil {
			log.Fatal(err)
		}
		err = update.CopyLatest(*promoteReleasesBucketName, *promoteReleasesPlatform)
		if err != nil {
			log.Fatal(err)
		}
	case promoteAReleaseCmd.FullCommand():
		err := update.PromoteARelease(*releaseToPromote, *promoteAReleaseBucketName, *promoteAReleasePlatform)
		if err != nil {
			log.Fatal(err)
		}
		err = update.CopyLatest(*promoteAReleaseBucketName, *promoteAReleasePlatform)
		if err != nil {
			log.Fatal(err)
		}
	case promoteTestReleasesCmd.FullCommand():
		err := update.PromoteTestReleases(*promoteTestReleasesBucketName, *promoteTestReleasesPlatform)
		if err != nil {
			log.Fatal(err)
		}
	case updatesReportCmd.FullCommand():
		err := update.Report(*updatesReportBucketName, os.Stdout)
		if err != nil {
			log.Fatal(err)
		}
<<<<<<< HEAD
	case brokenReleaseCmd.FullCommand():
		err := update.ReleaseBroken(*brokenReleaseName, *brokenReleaseBucketName)
		if err != nil {
			log.Fatal(err)
		}
=======
	case saveLogCmd.FullCommand():
		url, err := update.SaveLog(*saveLogBucketName, *saveLogPath, 100*1024)
		if err != nil {
			if *saveLogNoErr {
				log.Printf("%s", err)
				return
			}
			log.Fatal(err)
		}
		fmt.Fprintf(os.Stdout, "%s\n", url)
>>>>>>> a9b74dfb
	case latestCommitCmd.FullCommand():
		// TODO: Pass from command line
		contexts := map[string]string{
			"continuous-integration/travis-ci/push":  "success",
			"continuous-integration/appveyor/branch": "success",
			"ci/circleci":                            "success",
		}
		commit, err := gh.LatestCommit(githubToken(true), *latestCommitRepo, contexts)
		if err != nil {
			log.Fatal(err)
		}
		fmt.Printf("%s", commit.SHA)
	case waitForCICmd.FullCommand():
		err := gh.WaitForCI(githubToken(true), *waitForCIRepo, *waitForCICommit, *waitForCIContexts, *waitForCIDelay, *waitForCITimeout)
		if err != nil {
			log.Fatal(err)
		}
	}
}<|MERGE_RESOLUTION|>--- conflicted
+++ resolved
@@ -98,8 +98,9 @@
 	saveLogPath       = saveLogCmd.Flag("path", "File to save").Required().String()
 	saveLogNoErr      = saveLogCmd.Flag("noerr", "No error status on failure").Bool()
 
-	latestCommitCmd  = app.Command("latest-commit", "Latests commit we can use to safely build from")
-	latestCommitRepo = latestCommitCmd.Flag("repo", "Repository name").Required().String()
+	latestCommitCmd      = app.Command("latest-commit", "Latests commit we can use to safely build from")
+	latestCommitRepo     = latestCommitCmd.Flag("repo", "Repository name").Required().String()
+	latestCommitContexts = latestCommitCmd.Flag("context", "Context to check for success").Required().Strings()
 
 	waitForCICmd      = app.Command("wait-ci", "Waits on a the latest commit being successful in CI")
 	waitForCIRepo     = waitForCICmd.Flag("repo", "Repository name").Required().String()
@@ -204,13 +205,11 @@
 		if err != nil {
 			log.Fatal(err)
 		}
-<<<<<<< HEAD
 	case brokenReleaseCmd.FullCommand():
 		err := update.ReleaseBroken(*brokenReleaseName, *brokenReleaseBucketName)
 		if err != nil {
 			log.Fatal(err)
 		}
-=======
 	case saveLogCmd.FullCommand():
 		url, err := update.SaveLog(*saveLogBucketName, *saveLogPath, 100*1024)
 		if err != nil {
@@ -221,15 +220,8 @@
 			log.Fatal(err)
 		}
 		fmt.Fprintf(os.Stdout, "%s\n", url)
->>>>>>> a9b74dfb
 	case latestCommitCmd.FullCommand():
-		// TODO: Pass from command line
-		contexts := map[string]string{
-			"continuous-integration/travis-ci/push":  "success",
-			"continuous-integration/appveyor/branch": "success",
-			"ci/circleci":                            "success",
-		}
-		commit, err := gh.LatestCommit(githubToken(true), *latestCommitRepo, contexts)
+		commit, err := gh.LatestCommit(githubToken(true), *latestCommitRepo, *latestCommitContexts)
 		if err != nil {
 			log.Fatal(err)
 		}

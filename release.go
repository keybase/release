// Copyright 2015 Keybase, Inc. All rights reserved. Use of
// this source code is governed by the included BSD license.

package main

import (
	"fmt"
	"log"
	"os"
	"runtime"
	"strings"

	gh "github.com/keybase/release/github"
	"github.com/keybase/release/update"
	"github.com/keybase/release/version"
	"gopkg.in/alecthomas/kingpin.v2"
)

func githubToken(required bool) string {
	token := os.Getenv("GITHUB_TOKEN")
	if token == "" && required {
		log.Fatal("No GITHUB_TOKEN set")
	}
	return token
}

func tag(version string) string {
	return fmt.Sprintf("v%s", version)
}

var (
	app               = kingpin.New("release", "Release tool for build and release scripts")
	latestVersionCmd  = app.Command("latest-version", "Get latest version of a Github repo")
	latestVersionUser = latestVersionCmd.Flag("user", "Github user").Required().String()
	latestVersionRepo = latestVersionCmd.Flag("repo", "Repository name").Required().String()

	platformCmd = app.Command("platform", "Get the OS platform name")

	urlCmd     = app.Command("url", "Get the github release URL for a repo")
	urlUser    = urlCmd.Flag("user", "Github user").Required().String()
	urlRepo    = urlCmd.Flag("repo", "Repository name").Required().String()
	urlVersion = urlCmd.Flag("version", "Version").Required().String()

	createCmd     = app.Command("create", "Create a Github release")
	createRepo    = createCmd.Flag("repo", "Repository name").Required().String()
	createVersion = createCmd.Flag("version", "Version").Required().String()

	uploadCmd     = app.Command("upload", "Upload a file to a Github release")
	uploadRepo    = uploadCmd.Flag("repo", "Repository name").Required().String()
	uploadVersion = uploadCmd.Flag("version", "Version").Required().String()
	uploadSrc     = uploadCmd.Flag("src", "Source file").Required().ExistingFile()
	uploadDest    = uploadCmd.Flag("dest", "Destination file").String()

	downloadCmd     = app.Command("download", "Download a file from a Github release")
	downloadRepo    = downloadCmd.Flag("repo", "Repository name").Required().String()
	downloadVersion = downloadCmd.Flag("version", "Version").Required().String()
	downloadSrc     = downloadCmd.Flag("src", "Source file").Required().ExistingFile()

	updateJSONCmd         = app.Command("update-json", "Generate update.json file for updater")
	updateJSONVersion     = updateJSONCmd.Flag("version", "Version").Required().String()
	updateJSONSrc         = updateJSONCmd.Flag("src", "Source file").ExistingFile()
	updateJSONURI         = updateJSONCmd.Flag("uri", "URI for location of files").URL()
	updateJSONSignature   = updateJSONCmd.Flag("signature", "Signature file").ExistingFile()
	updateJSONDescription = updateJSONCmd.Flag("description", "Description").String()

	indexHTMLCmd        = app.Command("index-html", "Generate index.html for s3 bucket")
	indexHTMLBucketName = indexHTMLCmd.Flag("bucket-name", "Bucket name to index").Required().String()
	indexHTMLPrefixes   = indexHTMLCmd.Flag("prefixes", "Prefixes to include (comma-separated)").Required().String()
	indexHTMLSuffix     = indexHTMLCmd.Flag("suffix", "Suffix of files").String()
	indexHTMLDest       = indexHTMLCmd.Flag("dest", "Write to file").String()
	indexHTMLUpload     = indexHTMLCmd.Flag("upload", "Upload to S3").String()

	parseVersionCmd    = app.Command("version-parse", "Parse a sematic version string")
	parseVersionString = parseVersionCmd.Arg("version", "Semantic version to parse").Required().String()

	promoteReleasesCmd        = app.Command("promote-releases", "Promote releases")
	promoteReleasesBucketName = promoteReleasesCmd.Flag("bucket-name", "Bucket name to use").Required().String()
	promoteReleasesPlatform   = promoteReleasesCmd.Flag("platform", "Platform (darwin, linux, windows)").Required().String()

	promoteAReleaseCmd        = app.Command("promote-a-release", "Promote a specific release")
	releaseToPromote          = promoteAReleaseCmd.Flag("release", "Specific release to promote to public").Required().String()
	promoteAReleaseBucketName = promoteAReleaseCmd.Flag("bucket-name", "Bucket name to use").Required().String()
	promoteAReleasePlatform   = promoteAReleaseCmd.Flag("platform", "Platform (darwin, linux, windows)").Required().String()

	promoteTestReleasesCmd        = app.Command("promote-test-releases", "Promote test releases")
	promoteTestReleasesBucketName = promoteTestReleasesCmd.Flag("bucket-name", "Bucket name to use").Required().String()
	promoteTestReleasesPlatform   = promoteTestReleasesCmd.Flag("platform", "Platform (darwin, linux, windows)").Required().String()

	updatesReportCmd        = app.Command("updates-report", "Summary of updates/releases")
	updatesReportBucketName = updatesReportCmd.Flag("bucket-name", "Bucket name to use").Required().String()

<<<<<<< HEAD
	saveLogCmd        = app.Command("save-log", "Save log")
	saveLogBucketName = saveLogCmd.Flag("bucket-name", "Bucket name to use").Required().String()
	saveLogPath       = saveLogCmd.Flag("path", "File to save").Required().String()
	saveLogNoErr      = saveLogCmd.Flag("noerr", "No error status on failure").Bool()
=======
	latestCommitCmd  = app.Command("latest-commit", "Latests commit we can use to safely build from")
	latestCommitRepo = latestCommitCmd.Flag("repo", "Repository name").Required().String()

	waitForCICmd      = app.Command("wait-ci", "Waits on a the latest commit being successful in CI")
	waitForCIRepo     = waitForCICmd.Flag("repo", "Repository name").Required().String()
	waitForCICommit   = waitForCICmd.Flag("commit", "Commit").Required().String()
	waitForCIContexts = waitForCICmd.Flag("context", "Context to check for success").Required().Strings()
	waitForCIDelay    = waitForCICmd.Flag("delay", "Delay between checks").Default("30s").Duration()
	waitForCITimeout  = waitForCICmd.Flag("timeout", "Delay between checks").Default("30m").Duration()
>>>>>>> 9cef5718
)

func main() {
	switch kingpin.MustParse(app.Parse(os.Args[1:])) {
	case latestVersionCmd.FullCommand():
		tag, err := gh.LatestTag(*latestVersionUser, *latestVersionRepo, githubToken(false))
		if err != nil {
			log.Fatal(err)
		}
		if strings.HasPrefix(tag.Name, "v") {
			version := tag.Name[1:]
			fmt.Printf("%s", version)
		}
	case platformCmd.FullCommand():
		fmt.Printf("%s", runtime.GOOS)

	case urlCmd.FullCommand():
		release, err := gh.ReleaseOfTag(*urlUser, *urlRepo, tag(*urlVersion), githubToken(false))
		if _, ok := err.(*gh.ErrNotFound); ok {
			// No release
		} else if err != nil {
			log.Fatal(err)
		} else {
			fmt.Printf("%s", release.URL)
		}
	case createCmd.FullCommand():
		err := gh.CreateRelease(githubToken(true), *createRepo, tag(*createVersion), tag(*createVersion))
		if err != nil {
			log.Fatal(err)
		}
	case uploadCmd.FullCommand():
		if *uploadDest == "" {
			uploadDest = uploadSrc
		}
		log.Printf("Uploading %s as %s (%s)", *uploadSrc, *uploadDest, tag(*uploadVersion))
		err := gh.Upload(githubToken(true), *uploadRepo, tag(*uploadVersion), *uploadDest, *uploadSrc)
		if err != nil {
			log.Fatal(err)
		}
	case downloadCmd.FullCommand():
		defaultSrc := fmt.Sprintf("keybase-%s-%s.tgz", *downloadVersion, runtime.GOOS)
		if *downloadSrc == "" {
			downloadSrc = &defaultSrc
		}
		log.Printf("Downloading %s (%s)", *downloadSrc, tag(*downloadVersion))
		err := gh.DownloadAsset(githubToken(false), *downloadRepo, tag(*downloadVersion), *downloadSrc)
		if err != nil {
			log.Fatal(err)
		}
	case updateJSONCmd.FullCommand():
		out, err := update.EncodeJSON(*updateJSONVersion, tag(*updateJSONVersion), *updateJSONDescription, *updateJSONSrc, *updateJSONURI, *updateJSONSignature)
		if err != nil {
			log.Fatal(err)
		}
		fmt.Fprintf(os.Stdout, "%s\n", out)
	case indexHTMLCmd.FullCommand():
		err := update.WriteHTML(*indexHTMLBucketName, *indexHTMLPrefixes, *indexHTMLSuffix, *indexHTMLDest, *indexHTMLUpload)
		if err != nil {
			log.Fatal(err)
		}
	case parseVersionCmd.FullCommand():
		versionFull, versionShort, date, commit, err := version.Parse(*parseVersionString)
		if err != nil {
			log.Fatal(err)
		}
		log.Printf("%s\n", versionFull)
		log.Printf("%s\n", versionShort)
		log.Printf("%s\n", date)
		log.Printf("%s\n", commit)
	case promoteReleasesCmd.FullCommand():
		err := update.PromoteReleases(*promoteReleasesBucketName, *promoteReleasesPlatform)
		if err != nil {
			log.Fatal(err)
		}
		err = update.CopyLatest(*promoteReleasesBucketName, *promoteReleasesPlatform)
		if err != nil {
			log.Fatal(err)
		}
	case promoteAReleaseCmd.FullCommand():
		err := update.PromoteARelease(*releaseToPromote, *promoteAReleaseBucketName, *promoteAReleasePlatform)
		if err != nil {
			log.Fatal(err)
		}
		err = update.CopyLatest(*promoteAReleaseBucketName, *promoteAReleasePlatform)
		if err != nil {
			log.Fatal(err)
		}
	case promoteTestReleasesCmd.FullCommand():
		err := update.PromoteTestReleases(*promoteTestReleasesBucketName, *promoteTestReleasesPlatform)
		if err != nil {
			log.Fatal(err)
		}
	case updatesReportCmd.FullCommand():
		err := update.Report(*updatesReportBucketName, os.Stdout)
		if err != nil {
			log.Fatal(err)
		}
<<<<<<< HEAD
	case saveLogCmd.FullCommand():
		url, err := update.SaveLog(*saveLogBucketName, *saveLogPath, 100*1024)
		if err != nil {
			if *saveLogNoErr {
				log.Printf("%s", err)
				return
			}
			log.Fatal(err)
		}
		fmt.Fprintf(os.Stdout, "%s\n", url)
=======
	case latestCommitCmd.FullCommand():
		// TODO: Pass from command line
		contexts := map[string]string{
			"continuous-integration/travis-ci/push":  "success",
			"continuous-integration/appveyor/branch": "success",
			"ci/circleci":                            "success",
		}
		commit, err := gh.LatestCommit(githubToken(true), *latestCommitRepo, contexts)
		if err != nil {
			log.Fatal(err)
		}
		fmt.Printf("%s", commit.SHA)
	case waitForCICmd.FullCommand():
		err := gh.WaitForCI(githubToken(true), *waitForCIRepo, *waitForCICommit, *waitForCIContexts, *waitForCIDelay, *waitForCITimeout)
		if err != nil {
			log.Fatal(err)
		}
>>>>>>> 9cef5718
	}
}<|MERGE_RESOLUTION|>--- conflicted
+++ resolved
@@ -89,12 +89,11 @@
 	updatesReportCmd        = app.Command("updates-report", "Summary of updates/releases")
 	updatesReportBucketName = updatesReportCmd.Flag("bucket-name", "Bucket name to use").Required().String()
 
-<<<<<<< HEAD
 	saveLogCmd        = app.Command("save-log", "Save log")
 	saveLogBucketName = saveLogCmd.Flag("bucket-name", "Bucket name to use").Required().String()
 	saveLogPath       = saveLogCmd.Flag("path", "File to save").Required().String()
 	saveLogNoErr      = saveLogCmd.Flag("noerr", "No error status on failure").Bool()
-=======
+
 	latestCommitCmd  = app.Command("latest-commit", "Latests commit we can use to safely build from")
 	latestCommitRepo = latestCommitCmd.Flag("repo", "Repository name").Required().String()
 
@@ -104,7 +103,6 @@
 	waitForCIContexts = waitForCICmd.Flag("context", "Context to check for success").Required().Strings()
 	waitForCIDelay    = waitForCICmd.Flag("delay", "Delay between checks").Default("30s").Duration()
 	waitForCITimeout  = waitForCICmd.Flag("timeout", "Delay between checks").Default("30m").Duration()
->>>>>>> 9cef5718
 )
 
 func main() {
@@ -202,7 +200,6 @@
 		if err != nil {
 			log.Fatal(err)
 		}
-<<<<<<< HEAD
 	case saveLogCmd.FullCommand():
 		url, err := update.SaveLog(*saveLogBucketName, *saveLogPath, 100*1024)
 		if err != nil {
@@ -213,7 +210,6 @@
 			log.Fatal(err)
 		}
 		fmt.Fprintf(os.Stdout, "%s\n", url)
-=======
 	case latestCommitCmd.FullCommand():
 		// TODO: Pass from command line
 		contexts := map[string]string{
@@ -231,6 +227,5 @@
 		if err != nil {
 			log.Fatal(err)
 		}
->>>>>>> 9cef5718
 	}
 }